--- conflicted
+++ resolved
@@ -162,14 +162,11 @@
         if cfg:
             anker_config = str(web.config.config_show(cfg))
             config_existing_email = cfg.account.email
+            country = cfg.account.country
             printer = cfg.printers[app.config["printer_index"]]
-<<<<<<< HEAD
-            country = cfg.account.country
-=======
             if not printer.ip_addr:
                 flash("Printer IP address is not set yet, please complete the setup...",
                       "warning")
->>>>>>> 88498225
         else:
             anker_config = "No printers found, please load your login config..."
             config_existing_email = ""
