--- conflicted
+++ resolved
@@ -56,11 +56,7 @@
   auth_token: {config.account.auth_token[:10]}...[REDACTED]
   email:      {config.account.email}
   region:     {config.account.region.upper()}
-<<<<<<< HEAD
-  country:    {'<REDACTED>' if config.account.country.upper() else ''}
-=======
   country:    {'[REDACTED]' if config.account.country else ''}
->>>>>>> 6cb05c31
 
 """
     config_output += "Printers:\n"
