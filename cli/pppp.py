import os
import time
import uuid
import logging as log
import ifaddr

from datetime import datetime, timedelta
from tqdm import tqdm

import cli.util

from libflagship.pktdump import PacketWriter
from libflagship.pppp import Duid, P2PCmdType, FileTransfer, PktLanSearch, PktPunchPkt
from libflagship.ppppapi import AnkerPPPPApi, PPPPState


def _pppp_dumpfile(api, dumpfile):
    if dumpfile:
        log.info(f"Logging all pppp traffic to {dumpfile!r}")
        pktwr = PacketWriter.open(dumpfile)
        api.set_dumper(pktwr)


def pppp_open(config, printer_index, timeout=None, dumpfile=None):
    if timeout:
        deadline = datetime.now() + timedelta(seconds=timeout)

    with config.open() as cfg:
        if printer_index >= len(cfg.printers):
            log.critical(f"Printer number {printer_index} out of range, max printer number is {len(cfg.printers)-1} ")
        printer = cfg.printers[printer_index]

        api = AnkerPPPPApi.open_lan(Duid.from_string(printer.p2p_duid), host=printer.ip_addr)
        _pppp_dumpfile(api, dumpfile)

        log.info(f"Trying connect to printer {printer.name} ({printer.p2p_duid}) over pppp using ip {printer.ip_addr}")

        api.connect_lan_search()
        api.start()

        while api.state != PPPPState.Connected:
            time.sleep(0.1)
            if api.stopped.is_set() or (timeout and (datetime.now() > deadline)):
                api.stop()
                raise ConnectionRefusedError("Connection rejected by device")

        log.info("Established pppp connection")
        return api


def pppp_open_broadcast(bind_addr=None, dumpfile=None):
    api = AnkerPPPPApi.open_broadcast(bind_addr=bind_addr)
    api.state = PPPPState.Connected
    _pppp_dumpfile(api, dumpfile)
    return api


def _pppp_get_interface_ip_addresses():
    adapters = ifaddr.get_adapters()
    for adapter in adapters:
        for ip in adapter.ips:
            # just consider IPv4 addresses (but exclude loopback)
            if isinstance(ip.ip, str) and not ip.ip.startswith("127."):
                yield ip.ip
<<<<<<< HEAD
=======


def _pppp_query_printers(bind_addr=None, dumpfile=None):
    try:
        api = pppp_open_broadcast(bind_addr=bind_addr, dumpfile=dumpfile)
    except OSError:
        if bind_addr is not None:
            # accept binding errors and skip this address
            return
        raise

    api.send(PktLanSearch())

    # collect replies from all available printers within 1.0 second
    wait_time = 1.0
    timeout = time.monotonic() + wait_time
    while wait_time > 0:
        try:
            resp = api.recv(timeout=wait_time)
        except TimeoutError:
            pass
        else:
            if isinstance(resp, PktPunchPkt):
                yield str(resp.duid), api.addr[0]
        wait_time = timeout - time.monotonic()


def pppp_find_printer_ip_addresses(dumpfile=None):
    result = dict()
    if os.name == "nt":
        # Windows: We need to bind to each interface address
        for ip in _pppp_get_interface_ip_addresses():
            log.debug(f"Checking on interface with IP address {ip}")
            yield from _pppp_query_printers(bind_addr=ip, dumpfile=dumpfile)
    else:
        # Non-Windows: Broadcast goes out on all interfaces
        yield from _pppp_query_printers(dumpfile=dumpfile)


def pppp_send_file(api, fui, data):
    log.info("Requesting file transfer..")
    api.send_xzyh(str(uuid.uuid4())[:16].encode(), cmd=P2PCmdType.P2P_SEND_FILE)

    log.info("Sending file metadata..")
    api.aabb_request(bytes(fui), frametype=FileTransfer.BEGIN)
>>>>>>> 2b6c402e


<<<<<<< HEAD
def _pppp_query_printers(bind_addr=None, dumpfile=None):
    api = pppp_open_broadcast(bind_addr=bind_addr, dumpfile=dumpfile)
    api.send(PktLanSearch())

    # collect replies from all available printers within 1.0 second
    wait_time = 1.0
    timeout = time.monotonic() + wait_time
    while wait_time > 0:
        try:
            resp = api.recv(timeout=wait_time)
        except TimeoutError:
            pass
        else:
            if isinstance(resp, PktPunchPkt):
                yield str(resp.duid), api.addr[0]
        wait_time = timeout - time.monotonic()


def pppp_find_printer_ip_addresses(dumpfile=None):
    result = dict()
    if os.name == "nt":
        # Windows: We need to bind to each interface address
        for ip in _pppp_get_interface_ip_addresses():
            log.debug(f"Checking on interface with IP address {ip}")
            yield from _pppp_query_printers(bind_addr=ip, dumpfile=dumpfile)
    else:
        # Non-Windows: Broadcast goes out on all interfaces
        yield from _pppp_query_printers(dumpfile=dumpfile)


def pppp_send_file(api, fui, data):
    log.info("Requesting file transfer..")
    api.send_xzyh(str(uuid.uuid4())[:16].encode(), cmd=P2PCmdType.P2P_SEND_FILE)

    log.info("Sending file metadata..")
    api.aabb_request(bytes(fui), frametype=FileTransfer.BEGIN)

    log.info("Sending file contents..")
    blocksize = 1024 * 32

    with tqdm(unit="b", total=len(data), unit_scale=True, unit_divisor=1024) as bar:
        for pos, chunk in cli.util.split_chunks(data, blocksize):
            api.aabb_request(chunk, frametype=FileTransfer.DATA, pos=pos)
=======
    with tqdm(unit="b", total=len(data), unit_scale=True, unit_divisor=1024) as bar:
        for chunk in chunks:
            api.aabb_request(chunk, frametype=FileTransfer.DATA, pos=pos)
            pos += len(chunk)
>>>>>>> 2b6c402e
            bar.update(len(chunk))<|MERGE_RESOLUTION|>--- conflicted
+++ resolved
@@ -62,8 +62,6 @@
             # just consider IPv4 addresses (but exclude loopback)
             if isinstance(ip.ip, str) and not ip.ip.startswith("127."):
                 yield ip.ip
-<<<<<<< HEAD
-=======
 
 
 def _pppp_query_printers(bind_addr=None, dumpfile=None):
@@ -109,46 +107,6 @@
 
     log.info("Sending file metadata..")
     api.aabb_request(bytes(fui), frametype=FileTransfer.BEGIN)
->>>>>>> 2b6c402e
-
-
-<<<<<<< HEAD
-def _pppp_query_printers(bind_addr=None, dumpfile=None):
-    api = pppp_open_broadcast(bind_addr=bind_addr, dumpfile=dumpfile)
-    api.send(PktLanSearch())
-
-    # collect replies from all available printers within 1.0 second
-    wait_time = 1.0
-    timeout = time.monotonic() + wait_time
-    while wait_time > 0:
-        try:
-            resp = api.recv(timeout=wait_time)
-        except TimeoutError:
-            pass
-        else:
-            if isinstance(resp, PktPunchPkt):
-                yield str(resp.duid), api.addr[0]
-        wait_time = timeout - time.monotonic()
-
-
-def pppp_find_printer_ip_addresses(dumpfile=None):
-    result = dict()
-    if os.name == "nt":
-        # Windows: We need to bind to each interface address
-        for ip in _pppp_get_interface_ip_addresses():
-            log.debug(f"Checking on interface with IP address {ip}")
-            yield from _pppp_query_printers(bind_addr=ip, dumpfile=dumpfile)
-    else:
-        # Non-Windows: Broadcast goes out on all interfaces
-        yield from _pppp_query_printers(dumpfile=dumpfile)
-
-
-def pppp_send_file(api, fui, data):
-    log.info("Requesting file transfer..")
-    api.send_xzyh(str(uuid.uuid4())[:16].encode(), cmd=P2PCmdType.P2P_SEND_FILE)
-
-    log.info("Sending file metadata..")
-    api.aabb_request(bytes(fui), frametype=FileTransfer.BEGIN)
 
     log.info("Sending file contents..")
     blocksize = 1024 * 32
@@ -156,10 +114,4 @@
     with tqdm(unit="b", total=len(data), unit_scale=True, unit_divisor=1024) as bar:
         for pos, chunk in cli.util.split_chunks(data, blocksize):
             api.aabb_request(chunk, frametype=FileTransfer.DATA, pos=pos)
-=======
-    with tqdm(unit="b", total=len(data), unit_scale=True, unit_divisor=1024) as bar:
-        for chunk in chunks:
-            api.aabb_request(chunk, frametype=FileTransfer.DATA, pos=pos)
-            pos += len(chunk)
->>>>>>> 2b6c402e
             bar.update(len(chunk))