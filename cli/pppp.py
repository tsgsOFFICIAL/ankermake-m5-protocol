--- conflicted
+++ resolved
@@ -107,32 +107,4 @@
     with tqdm(unit="b", total=len(data), unit_scale=True, unit_divisor=1024) as bar:
         for pos, chunk in cli.util.split_chunks(data, blocksize):
             api.aabb_request(chunk, frametype=FileTransfer.DATA, pos=pos)
-<<<<<<< HEAD
-            bar.update(len(chunk))
-
-
-def pppp_find_printer_ip_addresses(dumpfile=None):
-        # broadcast a search packet to all printers on the network
-    api = pppp_open_broadcast(dumpfile=dumpfile)
-    api.send(PktLanSearch())
-
-    # collect replies from all available printers
-    found_printers = dict()
-    wait_time = 1.0      # wait 1.0 second for responses
-    timeout = time.monotonic() + wait_time
-    while wait_time > 0:
-        try:
-            resp = api.recv(timeout=wait_time)
-        except TimeoutError:
-            pass
-        else:
-            if isinstance(resp, PktPunchPkt):
-                duid_str = str(resp.duid)
-                found_printers[duid_str] = api.addr[0]
-        wait_time = timeout - time.monotonic()
-
-    return found_printers
-=======
-            pos += len(chunk)
-            bar.update(len(chunk))
->>>>>>> f91062a0
+            bar.update(len(chunk))