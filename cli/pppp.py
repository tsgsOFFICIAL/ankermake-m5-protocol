import time
import uuid
import logging as log

from datetime import datetime, timedelta
from tqdm import tqdm

import cli.util

from libflagship.pktdump import PacketWriter
from libflagship.pppp import Duid, P2PCmdType, FileTransfer, PktLanSearch, PktPunchPkt
from libflagship.ppppapi import AnkerPPPPApi, PPPPState


def _pppp_dumpfile(api, dumpfile):
    if dumpfile:
        log.info(f"Logging all pppp traffic to {dumpfile!r}")
        pktwr = PacketWriter.open(dumpfile)
        api.set_dumper(pktwr)


def pppp_open(config, printer_index, timeout=None, dumpfile=None):
    if timeout:
        deadline = datetime.now() + timedelta(seconds=timeout)

    with config.open() as cfg:
        if printer_index >= len(cfg.printers):
            log.critical(f"Printer number {printer_index} out of range, max printer number is {len(cfg.printers)-1} ")
        printer = cfg.printers[printer_index]

        api = AnkerPPPPApi.open_lan(Duid.from_string(printer.p2p_duid), host=printer.ip_addr)
        _pppp_dumpfile(api, dumpfile)

        log.info(f"Trying connect to printer {printer.name} ({printer.p2p_duid}) over pppp using ip {printer.ip_addr}")

        api.connect_lan_search()
        api.start()

        while api.state != PPPPState.Connected:
            time.sleep(0.1)
            if api.stopped.is_set() or (timeout and (datetime.now() > deadline)):
                api.stop()
                raise ConnectionRefusedError("Connection rejected by device")

        log.info("Established pppp connection")
        return api


def pppp_open_broadcast(dumpfile=None):
    api = AnkerPPPPApi.open_broadcast()
    api.state = PPPPState.Connected
    _pppp_dumpfile(api, dumpfile)
    return api


def pppp_send_file(api, fui, data):
    log.info("Requesting file transfer..")
    api.send_xzyh(str(uuid.uuid4())[:16].encode(), cmd=P2PCmdType.P2P_SEND_FILE)

    log.info("Sending file metadata..")
    api.aabb_request(bytes(fui), frametype=FileTransfer.BEGIN)

    log.info("Sending file contents..")
    blocksize = 1024 * 32

    with tqdm(unit="b", total=len(data), unit_scale=True, unit_divisor=1024) as bar:
        for pos, chunk in cli.util.split_chunks(data, blocksize):
            api.aabb_request(chunk, frametype=FileTransfer.DATA, pos=pos)
<<<<<<< HEAD
            pos += len(chunk)
            bar.update(len(chunk))


def pppp_find_printer_ip_addresses(dumpfile=None):
        # broadcast a search packet to all printers on the network
    api = pppp_open_broadcast(dumpfile=dumpfile)
    api.send(PktLanSearch())

    # collect replies from all available printers
    found_printers = dict()
    wait_time = 1.0      # wait 1.0 second for responses
    timeout = time.monotonic() + wait_time
    while wait_time > 0:
        try:
            resp = api.recv(timeout=wait_time)
        except TimeoutError:
            pass
        else:
            if isinstance(resp, PktPunchPkt):
                duid_str = str(resp.duid)
                found_printers[duid_str] = api.addr[0]
        wait_time = timeout - time.monotonic()

    return found_printers
=======
            bar.update(len(chunk))
>>>>>>> c7088658
<|MERGE_RESOLUTION|>--- conflicted
+++ resolved
@@ -66,8 +66,6 @@
     with tqdm(unit="b", total=len(data), unit_scale=True, unit_divisor=1024) as bar:
         for pos, chunk in cli.util.split_chunks(data, blocksize):
             api.aabb_request(chunk, frametype=FileTransfer.DATA, pos=pos)
-<<<<<<< HEAD
-            pos += len(chunk)
             bar.update(len(chunk))
 
 
@@ -91,7 +89,4 @@
                 found_printers[duid_str] = api.addr[0]
         wait_time = timeout - time.monotonic()
 
-    return found_printers
-=======
-            bar.update(len(chunk))
->>>>>>> c7088658
+    return found_printers